--- conflicted
+++ resolved
@@ -5,8 +5,7 @@
     <meta charset="UTF-8" />
     <meta name="viewport" content="width=device-width, initial-scale=1.0" />
     <title>Optibreed Dashboard</title>
-<<<<<<< HEAD
-    <link rel="stylesheet" href="static/styles.css" />
+    <link rel="stylesheet" href="{% static 'styles.css' %}" />
     <style>
       body {
         background-color: #d3d3d3;
@@ -82,75 +81,6 @@
       #light {
         padding: 10px;
       }
-=======
-    <link rel="stylesheet" href="{% static 'styles.css' %}">
-    <style>
-        body{
-            background-color: #d3d3d3;
-        }
-        #header{
-            display: flex;
-            justify-content: space-between;
-        }
-        #hero{
-            background-color: white;
-            border-radius: 50px;
-            font-size: xx-large;
-            width: 90%;
-            height: 200px;
-            margin-left: 5%;
-            margin-right: 5%;
-        }
-        h1, h2 {
-            text-align: center;
-        }
-        #rooms {
-            display: flex;
-            flex-wrap: wrap;
-            justify-content: space-around;
-            list-style: none;
-            padding: 0;
-        }
-        #rooms li {
-            background-color: white;
-            border: 1px solid #ccc;
-            border-radius: 8px;
-            margin: 10px;
-            padding: 15px;
-            width: 300px;
-            box-shadow: 0 4px 8px rgba(0, 0, 0, 0.1);
-        }
-        #rooms a {
-            display: block;
-            color: #2e8b57;
-            text-decoration: none;
-            text-align: center;
-            font-weight: bold;
-        }
-        #latest-condition {
-            margin-top: 10px;
-            font-size: 0.9em;
-            color: #555;
-        }
-        #conditions{
-            display: flex;
-            justify-content: space-between;
-        }
-        #conditions img{
-            width: 30px;
-            height: 40px;
-            border-radius: 20px;
-            padding: 10px;
-        }
-        .condition-box {
-            background-color: #d3d3d3;
-            height: 100px;
-            border-radius: 20px;
-            width: 28%;
-            margin: 4%;
-            padding: 10px;
-        }
->>>>>>> 5cb61d86
     </style>
   </head>
   <body>
@@ -172,7 +102,6 @@
       <h2>ROOMS</h2>
     </div>
     <div id="rooms">
-<<<<<<< HEAD
       <ul id="rooms">
         {% for room in rooms %}
         <li>
@@ -234,63 +163,4 @@
       setInterval(fetchLatestCondition{{ room.id }}, interval{{ room.id }});
     </script>
   </body>
-=======
-        <ul id="rooms">
-            {% for room in rooms %}
-                <li>
-                    <a href="{% url 'optibreed:rooms' room.id %}">{{ room.Material_name }}</a>
-                    <div id="latest-condition-{{ room.id }}">
-                        <div id="conditions">
-                            <div id="temp-{{ room.id }}" class="condition-box">
-                                <div>
-                                    <img src="{% static 'temp.png' %}" alt="">
-                                </div>
-                                <div id="temperature-{{ room.id }}"></div>
-                            </div>
-                            <div id="hum-{{ room.id }}" class="condition-box">
-                                <div>
-                                    <img src="{% static 'humidity.jpeg' %}" alt="">
-                                </div>
-                                <div id="humidity-{{ room.id }}"></div>
-                            </div>
-                            <div id="lig-{{ room.id }}" class="condition-box">
-                                <div>
-                                    <img src="{% static 'light.jpeg' %}" alt="">
-                                </div>
-                                <div id="light-{{ room.id }}"></div>
-                            </div>
-                        </div>
-                    </div>
-                    <script>
-                        const roomId{{ room.id }} = {{ room.id }};
-                        const interval{{ room.id }} = 120000; // 120 seconds
-
-                        async function fetchLatestCondition{{ room.id }}() {
-                            try {
-                                const response = await fetch(`/api/latest-condition/${roomId{{ room.id }}}/`);
-                                if (response.ok) {
-                                    const data = await response.json();
-                                    const temperature = Math.round(data.Temperature);
-                                    const humidity = Math.round(data.Humidity);
-                                    const lightIntensity = Math.round(data.Lightintensity);
-                                    document.getElementById('temperature-{{ room.id }}').innerText = `${temperature}°C`;
-                                    document.getElementById('humidity-{{ room.id }}').innerText = `${humidity}%`;
-                                    document.getElementById('light-{{ room.id }}').innerText = `${lightIntensity} lux`;
-                                } else {
-                                    document.getElementById('latest-condition-{{ room.id }}').innerText = 'Failed to fetch the latest condition.';
-                                }
-                            } catch (error) {
-                                document.getElementById('latest-condition-{{ room.id }}').innerText = 'Error fetching the latest condition.';
-                            }
-                        }
-
-                        fetchLatestCondition{{ room.id }}();
-                        setInterval(fetchLatestCondition{{ room.id }}, interval{{ room.id }});
-                    </script>
-                </li>
-            {% endfor %}
-        </ul>
-    </div>
-</body>
->>>>>>> 5cb61d86
 </html>