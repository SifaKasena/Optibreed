import base64
import json
import tempfile
from io import BytesIO
import matplotlib
from django.contrib.auth import login
from django.contrib.auth.decorators import login_required
from django.db.models import Avg
from django.http import HttpResponse, HttpResponseRedirect, JsonResponse
from django.shortcuts import render, redirect, get_object_or_404
from django.views import generic
from django.views.decorators.csrf import csrf_exempt
from reportlab.lib.pagesizes import letter
from reportlab.pdfgen import canvas
from rest_framework import status
from rest_framework.response import Response
from rest_framework.views import APIView
from .forms import RegistrationForm, ReportForm, RoomForm
from .models import Condition, Room
from .serializers import ConditionSerializer
import matplotlib.pyplot as plt


# Create your views here.
def index(request):
    """
    Renders the index page.

    If the user is authenticated, it redirects to the 'home' page.
    Otherwise, it renders the 'index.html' template.

    Args:
        request: The HTTP request object.

    Returns:
        A rendered HTML response.
    """
    if request.user.is_authenticated:
        return redirect('optibreed:home')

    return render(request, 'index.html')


class SignupView(generic.CreateView):
    """
    View for user registration/signup.

    This view handles the user registration process by displaying a form
    for users to enter their registration details. Upon successful registration,
    the user is logged in and redirected to the home page.

    Attributes:
        template_name (str): The name of the template used to render the registration form.
        form_class (class): The form class used for user registration.
        success_url (str): The URL to redirect to after successful registration.

    Methods:
        form_valid(form): Overrides the base method to save the user registration details,
                          log in the user, and redirect to the success URL.
    """
    template_name = "registration/signup.html"
    form_class = RegistrationForm
    success_url = '/home/'

    def form_valid(self, form):
        """
        Called when a valid form is submitted.

        This method saves the form data, logs in the user, and redirects to the success URL.

        Args:
            form (Form): The valid form object.

        Returns:
            HttpResponseRedirect: The HTTP response redirecting to the success URL.
        """
        user = form.save()
        login(self.request, user)
        return HttpResponseRedirect(self.success_url)


@login_required
def home(request):
    """
    Renders the home page with the logged-in user's username and a list of rooms associated with the user.

    Args:
        request (HttpRequest): The HTTP request object.

    Returns:
        HttpResponse: The rendered home.html template with the username and rooms.

    """
    username = request.user.username
    rooms = Room.objects.filter(User=request.user)  # Fetch all rooms from the database associated with logged in user
    return render(request, 'home.html', {'username': username, 'rooms': rooms})


@login_required
def add_room(request):
    """
    View function for adding a room.

    Parameters:
    - request: The HTTP request object.

    Returns:
    - If the request method is POST and the form is valid, it saves the room instance to the database and redirects to the 'optibreed:home' page.
    - If the request method is GET, it renders the 'add_room.html' template with an empty form.

    """
    if request.method == 'POST':
        form = RoomForm(request.POST)
        if form.is_valid():
            room = form.save(commit=False)  # Create a Room instance but don't save to the database yet
            room.User = request.user  # Set the User field to the logged-in user
            room.save()  # Save the Room instance to the database
            return redirect('optibreed:home')  # Redirect to a success page or another relevant page
    else:
        form = RoomForm()
    return render(request, 'add_room.html', {'form': form})


# Collect data from sensor
@csrf_exempt
def receive_data(request):
    """
    Receives data from a POST request and saves it to the database.

    Args:
        request (HttpRequest): The HTTP request object.

    Returns:
        JsonResponse: A JSON response indicating the status of the operation.

    Raises:
        JSONDecodeError: If the request body contains invalid JSON.
        Room.DoesNotExist: If the specified room_id does not exist in the database.
    """
    if request.method == 'POST':
        try:
            data = json.loads(request.body)
            room_id = data.get('room_id')  # Ensure the data contains a room_id
            timestamp = data.get('timestamp')
            temperature = data.get('temperature')
            humidity = data.get('humidity')
            light_intensity = data.get('light_intensity')

            # Find the room instance (Assuming Room model exists)
            room = Room.objects.get(id=room_id)

            # Create and save the Condition instance
            Condition.objects.create(
                Room=room,
                Timestamp=timestamp,
                Temperature=temperature,
                Humidity=humidity,
                Lightintensity=light_intensity
            )

            return JsonResponse({"status": "success"}, status=200)
        except json.JSONDecodeError:
            return JsonResponse({"status": "failure", "reason": "Invalid JSON"}, status=400)
        except Room.DoesNotExist:
            return JsonResponse({"status": "failure", "reason": "Room not found"}, status=404)
    return JsonResponse({"status": "failure", "reason": "Invalid request method"}, status=405)


# viauslize historical data
def room_conditions(request, room_id):
    """
    Retrieve and display the conditions of a room.

    Args:
        request (HttpRequest): The HTTP request object.
        room_id (int): The ID of the room.

    Returns:
        HttpResponse: The HTTP response object containing the rendered room.html template.

    Raises:
        Room.DoesNotExist: If the room with the specified ID does not exist.
    """
    room = Room.objects.get(id=room_id, User=request.user)
    conditions = Condition.objects.filter(Room=room).order_by('-Timestamp')[:50]  # Limit to first 50 records

    labels = [condition.Timestamp.strftime('%Y-%m-%d %H:%M:%S') for condition in conditions]
    temperatures = [condition.Temperature for condition in conditions]
    humidities = [condition.Humidity for condition in conditions]
    light_intensities = [condition.Lightintensity for condition in conditions]

    context = {
        'room': room,
        'conditions': conditions,
        'labels': json.dumps(labels),
        'temperatures': json.dumps(temperatures),
        'humidities': json.dumps(humidities),
        'light_intensities': json.dumps(light_intensities)
    }

    return render(request, 'room.html', context)


# Edit room information
def edit_room(request, room_id):
    """
    Edit a room with the given room_id.

    Args:
        request (HttpRequest): The HTTP request object.
        room_id (int): The ID of the room to be edited.

    Returns:
        HttpResponse: The HTTP response object.

    Raises:
        Http404: If the room with the given room_id does not exist.

    """
    room = get_object_or_404(Room, id=room_id)
    if request.method == 'POST':
        form = RoomForm(request.POST, instance=room)
        if form.is_valid():
            form.save()
            return redirect('optibreed:rooms', room_id=room_id)
    else:
        form = RoomForm(instance=room)
    return render(request, 'edit_room.html', {'form': form})


# Displaying updated condition
class LatestConditionView(APIView):
    """
    A view that returns the latest condition record for a given room.

    Attributes:
        room_id (int): The ID of the room for which to retrieve the latest condition record.

    Methods:
        get(request, room_id, format=None): Retrieves the latest condition record for the specified room.
    """
    def get(self, request, room_id, format=None):
        """Retrieves the latest condition record for the specified room."""
        try:
            latest_condition = Condition.objects.filter(Room__id=room_id).latest('Timestamp')
            serializer = ConditionSerializer(latest_condition)
            return Response(serializer.data, status=status.HTTP_200_OK)
        except Condition.DoesNotExist:
            return Response({"error": "No condition records found for this room."}, status=status.HTTP_404_NOT_FOUND)


matplotlib.use('Agg')  # Use the Anti-Grain Geometry backend for non-interactive plotting


def generate_chart(labels, data, title, ylabel):
    """
    Generate a chart with the given labels, data, title, and ylabel.

    Args:
        labels (list): List of labels for the x-axis.
        data (list): List of data points for the y-axis.
        title (str): Title of the chart.
        ylabel (str): Label for the y-axis.

    Returns:
        bytes: Image data of the generated chart in PNG format.
    """
    plt.figure(figsize=(10, 6))
    plt.plot(labels, data, label=title)
    plt.xlabel('Timestamp')
    plt.ylabel(ylabel)
    plt.title(f'{title} Over Time')
    plt.xticks(rotation=45)
    buf = BytesIO()
    plt.savefig(buf, format='png')
    buf.seek(0)
    image_data = buf.read()
    plt.close()
    return image_data


def generate_report(request, room_id):
    """
    Generate a report for a given room based on user input.

    Args:
        request (HttpRequest): The HTTP request object.
        room_id (int): The ID of the room for which the report is generated.

    Returns:
        HttpResponse: The HTTP response containing the generated report.

    Raises:
        Http404: If the room with the given ID does not exist.

    """
    room = get_object_or_404(Room, id=room_id, User=request.user)
    form = ReportForm(request.GET or None)
<<<<<<< HEAD
    conditions = Condition.objects.filter(Room=room).order_by('-Timestamp')
=======
    conditions = Condition.objects.filter(Room=room).order_by('-Timestamp')[:30]

>>>>>>> 5cb61d86
    if form.is_valid():
        report_type = form.cleaned_data['report_type']
        number_of_records = form.cleaned_data['number_of_records']
        start_date = form.cleaned_data['start_date']
        end_date = form.cleaned_data['end_date']

        if report_type == 'recent':
            conditions = conditions[:number_of_records]
        elif report_type == 'date_range':
            conditions = conditions.filter(Timestamp__range=(start_date, end_date))

    avg_temperature = conditions.aggregate(Avg('Temperature'))['Temperature__avg']
    avg_humidity = conditions.aggregate(Avg('Humidity'))['Humidity__avg']
    avg_lightintensity = conditions.aggregate(Avg('Lightintensity'))['Lightintensity__avg']

    # Generate plots
    labels = [condition.Timestamp.strftime('%Y-%m-%d %H:%M:%S') for condition in conditions]
    temperatures = [condition.Temperature for condition in conditions]
    humidities = [condition.Humidity for condition in conditions]
    lightintensities = [condition.Lightintensity for condition in conditions]

    image_temp = generate_chart(labels, temperatures, 'Temperature', 'Temperature (°C)')
    image_hum = generate_chart(labels, humidities, 'Humidity', 'Humidity (%)')
    image_light = generate_chart(labels, lightintensities, 'Light Intensity', 'Light Intensity (lux)')

    report_data = {
        'avg_temperature': avg_temperature,
        'avg_humidity': avg_humidity,
        'avg_lightintensity': avg_lightintensity,
    }

    if 'download_pdf' in request.GET:
        response = HttpResponse(content_type='application/pdf')
        response['Content-Disposition'] = f'attachment; filename="report_{room.Material_name}.pdf"'

        buffer = BytesIO()
        p = canvas.Canvas(buffer, pagesize=letter)
        width, height = letter

        p.drawString(100, height - 100, f"Condition Report for Room: {room.Material_name}")
        p.drawString(100, height - 120, f"User: {request.user.username}")

        p.drawString(100, height - 160, f"Average Temperature: {avg_temperature:.2f}°C")
        p.drawString(100, height - 180, f"Average Humidity: {avg_humidity:.2f}%")
        p.drawString(100, height - 200, f"Average Light Intensity: {avg_lightintensity:.2f} lux")

        with tempfile.NamedTemporaryFile(delete=False, suffix=".png") as temp_file:
            temp_file.write(image_temp)
            p.drawImage(temp_file.name, 100, height - 400, width=400, height=150)
        with tempfile.NamedTemporaryFile(delete=False, suffix=".png") as temp_file:
            temp_file.write(image_hum)
            p.drawImage(temp_file.name, 100, height - 600, width=400, height=150)
        with tempfile.NamedTemporaryFile(delete=False, suffix=".png") as temp_file:
            temp_file.write(image_light)
            p.drawImage(temp_file.name, 100, height - 800, width=400, height=150)

        p.showPage()
        p.save()

        pdf = buffer.getvalue()
        buffer.close()
        response.write(pdf)
        return response

    context = {
        'room': room,
        'user': request.user,
        'conditions': conditions,
        'form': form,
        'report_data': report_data,
        'image_base64_temp': base64.b64encode(image_temp).decode('utf-8'),
        'image_base64_hum': base64.b64encode(image_hum).decode('utf-8'),
        'image_base64_light': base64.b64encode(image_light).decode('utf-8')
    }

    return render(request, 'report.html', context)<|MERGE_RESOLUTION|>--- conflicted
+++ resolved
@@ -296,12 +296,8 @@
     """
     room = get_object_or_404(Room, id=room_id, User=request.user)
     form = ReportForm(request.GET or None)
-<<<<<<< HEAD
-    conditions = Condition.objects.filter(Room=room).order_by('-Timestamp')
-=======
     conditions = Condition.objects.filter(Room=room).order_by('-Timestamp')[:30]
 
->>>>>>> 5cb61d86
     if form.is_valid():
         report_type = form.cleaned_data['report_type']
         number_of_records = form.cleaned_data['number_of_records']
